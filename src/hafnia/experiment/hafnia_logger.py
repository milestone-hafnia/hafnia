--- conflicted
+++ resolved
@@ -265,7 +265,6 @@
         except Exception as e:
             sys_logger.error(f"Failed to flush logs: {e}")
 
-<<<<<<< HEAD
     def end_run(self) -> None:
         """End the MLflow run if initialized."""
         if not self._mlflow_initialized:
@@ -280,7 +279,6 @@
     def __del__(self):
         """Cleanup when logger is destroyed."""
         self.end_run()
-=======
 
 def get_instructions_how_to_store_model() -> str:
     instructions = textwrap.dedent(
@@ -315,5 +313,4 @@
         """
     )
 
-    return instructions
->>>>>>> 659eb309
+    return instructions