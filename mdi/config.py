import os
from configparser import ConfigParser, SectionProxy
from pathlib import Path
from typing import Optional

import keyring
from xdg_base_dirs import xdg_cache_home, xdg_config_home

# Configurable ENV variables.
# Note: the readme should the update in case we are adding/editing these variables.
MDI_API_KEY = "MDI_API_KEY"
MDI_API_URL = "MDI_API_URL"
MDI_CONFIG_FILE = "MDI_CONFIG_FILE"
MDI_CACHE_DIR = "MDI_CACHE_DIR"
# End of configurable ENV variables.

MDI_FOLDER_NAME = "mdi"
MDI_CONFIG_FILE = Path(
    os.environ.get(
        MDI_CONFIG_FILE, default=xdg_config_home() / MDI_FOLDER_NAME / "config.ini"
    )
)
MDI_CACHE_DIR = Path(
    os.environ.get(MDI_CACHE_DIR, default=xdg_cache_home() / MDI_FOLDER_NAME)
)
DEFAULT_API_URL = "https://api.mdi.milestonesys.com"

KEY_STORE_KEYRING = "keyring"
KEY_STORE_CONFIG = "config"
ALLOWED_KEY_STORES = [KEY_STORE_KEYRING, KEY_STORE_CONFIG]


class Config:
    _KEY_CURRENT_PROFILE = "current_profile"
    _SECTION_PROFILE_PREFIX = "profile."

    def __init__(self, config_file: Path, cache_dir: Path) -> None:
        self._config_file = config_file
        self._config = self._read_config(config_file, cache_dir)

    def _read_config(self, config_file: Path, cache_dir: Path) -> ConfigParser:
        config = ConfigParser()
        config.read_dict(self._default_config(cache_dir))
        config.read(config_file)
        return config

    def _default_config(self, cache_dir: Path) -> dict:
        return {
            "DEFAULT": {
                "cache_dir": cache_dir,
                self._KEY_CURRENT_PROFILE: "",
            },
        }

    def get_api_url(self) -> Optional[str]:
        """Get API URL from the ENV variable or current profile."""
        if value := os.environ.get(MDI_API_URL):
            return value
        api_url = self._get_current_profile_value("api_url")
        if api_url:
            return api_url.rstrip("/")
        return None

    def get_api_key(self) -> Optional[str]:
        """Get API key from the ENV variable or current profile."""
        if value := os.environ.get(MDI_API_KEY):
            return value
        current_profile = self.get_current_profile()
        if not current_profile:
            return None
        key_store = current_profile.get("key_store", KEY_STORE_KEYRING)
        if key_store == KEY_STORE_KEYRING:
            return keyring.get_password("mdi", current_profile.name)
        else:
            return current_profile.get("api_key")

    def get_module_dir(self) -> Path:
        cache_dir = Path(self._get_default_config_value("cache_dir"))
        return cache_dir / "custom" / "datasets_modules"

    def get_current_profile(self) -> Optional[SectionProxy]:
        current_profile_name = self.get_current_profile_name()
        if not current_profile_name:
            return None
        return self.get_profile(current_profile_name)

    def get_current_profile_name(self) -> Optional[str]:
        default_section = self._config["DEFAULT"]
        if current_profile := default_section.get(self._KEY_CURRENT_PROFILE):
            return current_profile.removeprefix(self._SECTION_PROFILE_PREFIX)
        return None

    def _get_default_config_value(self, key: str) -> str:
        return self._config["DEFAULT"].get(key)

    def _get_current_profile_value(self, key: str) -> Optional[str]:
        default_section = self._config["DEFAULT"]
        if current_profile := default_section.get(self._KEY_CURRENT_PROFILE):
            if current_profile and current_profile in self._config:
                return self._config[current_profile].get(key, "")
        return None

    def list_profiles(self) -> dict[str, str]:
        name_urls = {}
        for section in self._config:
            if section.startswith(self._SECTION_PROFILE_PREFIX):
<<<<<<< HEAD
                name_urls[
                    section.removeprefix(self._SECTION_PROFILE_PREFIX)
                ] = self._config[section].get("api_url", "")
=======
                name_urls[section.removeprefix(self._SECTION_PROFILE_PREFIX)] = (
                    self._config[section].get("api_url", "")
                )

>>>>>>> 2b1dbf88
        return name_urls

    def get_profile(self, name: str) -> Optional[SectionProxy]:
        profile_section = self._profile_name_to_section(name)
        if profile_section in self._config:
            return self._config[profile_section]
        return None

    def update_profile_api_key(self, profile_name: str, value: str) -> None:
        profile = self.get_profile(profile_name)
        if not profile:
            raise ValueError(f"profile with name '{profile_name}' does not exists")
        profile_section_name = self._profile_name_to_section(profile_name)
        if profile.get("key_store") == KEY_STORE_KEYRING:
            keyring.set_password("mdi", profile_section_name, value)
        else:
            self._config.set(profile_section_name, "api_key", value)
            self.save_config()

    def update_profile_api_url(self, profile_name: str, value: str) -> None:
        self._update_profile_value(profile_name, "api_url", value)

    def _update_profile_value(self, profile_name: str, key: str, value: str) -> None:
        if not self.get_profile(profile_name):
            raise ValueError(f"profile with name '{profile_name}' does not exists")
        profile_section = self._profile_name_to_section(profile_name)
        self._config.set(profile_section, key, value)
        self.save_config()

    def create_profile(
        self, name: str, api_url: str, api_key: str, key_store: str = KEY_STORE_KEYRING
    ) -> None:
        if self.get_profile(name):
            raise ValueError(f"profile with name '{name}' already exists")
        if key_store not in ALLOWED_KEY_STORES:
            raise ValueError(
                f"key store '{key_store}' is not supported. Supported options:"
                f" {ALLOWED_KEY_STORES}"
            )

        profile = {"api_url": api_url, "key_store": KEY_STORE_KEYRING}
        if key_store == KEY_STORE_CONFIG:
            profile["key_store"] = KEY_STORE_CONFIG
            profile["api_key"] = api_key
        profile_section = self._profile_name_to_section(name)
        self._config[profile_section] = profile
        self.save_config()
        if key_store == KEY_STORE_KEYRING:
            try:
                keyring.set_password("mdi", profile_section, api_key)
            except keyring.errors.KeyringError:
                # Remove the created profile if we fail to store the api_key.
                del self._config[profile_section]
                self.save_config()
                raise

    def delete_profile(self, name: str) -> None:
        if not self.get_profile(name):
            raise ValueError(f"profile '{name}' does not exists")

        profile_section = self._profile_name_to_section(name)
        key_store = self._config[profile_section].get("key_store")
        del self._config[profile_section]
        # If this was the current profile, remove the reference.
        default_section = self._config["DEFAULT"]
        if default_section[self._KEY_CURRENT_PROFILE] == profile_section:
            default_section[self._KEY_CURRENT_PROFILE] = ""

        self.save_config()
        if key_store == KEY_STORE_KEYRING:
            keyring.delete_password("mdi", profile_section)

    def set_current_profile(self, name: str) -> None:
        if not self.get_profile(name):
            raise ValueError(f"profile '{name}' does not exist")

        profile_section = self._profile_name_to_section(name)
        self._config["DEFAULT"][self._KEY_CURRENT_PROFILE] = profile_section
        self.save_config()

    def save_config(self) -> None:
        config_folder = self._config_file.parent
        # Make sure the folder exists
        if not config_folder.exists():
            config_folder.mkdir(parents=True, exist_ok=True)

        with open(self._config_file, "w") as f:
            self._config.write(f)

        # Set the file permissions to 600
        os.chmod(self._config_file, 0o600)

    def _profile_name_to_section(self, name: str) -> str:
        return f"{self._SECTION_PROFILE_PREFIX}{name}"


config = Config(MDI_CONFIG_FILE, MDI_CACHE_DIR)<|MERGE_RESOLUTION|>--- conflicted
+++ resolved
@@ -104,16 +104,10 @@
         name_urls = {}
         for section in self._config:
             if section.startswith(self._SECTION_PROFILE_PREFIX):
-<<<<<<< HEAD
-                name_urls[
-                    section.removeprefix(self._SECTION_PROFILE_PREFIX)
-                ] = self._config[section].get("api_url", "")
-=======
                 name_urls[section.removeprefix(self._SECTION_PROFILE_PREFIX)] = (
                     self._config[section].get("api_url", "")
                 )
 
->>>>>>> 2b1dbf88
         return name_urls
 
     def get_profile(self, name: str) -> Optional[SectionProxy]:
